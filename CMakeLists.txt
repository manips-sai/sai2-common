--- conflicted
+++ resolved
@@ -5,19 +5,7 @@
 
 SET(CMAKE_CXX_FLAGS "-std=c++11 -I/usr/include -I/usr/local/include")
 
-<<<<<<< HEAD
-# use KUKA proprietary dynamics library to compute the model class KukaRBDLModel. Default is OFF
-option(USE_KUKA_LBR_DYNAMICS "USE_KUKA_LBR_DYNAMICS" OFF)
-option(USE_SHARED_LIBRARY "USE_SHARED_LIBRARY" OFF)
 
-
-if (USE_SHARED_LIBRARY)
-	set(CMAKE_POSITION_INDEPENDENT_CODE ON)
-endif(USE_SHARED_LIBRARY)
-
-
-=======
->>>>>>> 65d77980
 # set default build to release with debug info. mimic'ed from RBDL project.
 IF(NOT CMAKE_BUILD_TYPE AND NOT CMAKE_CONFIGURATION_TYPES)
 	MESSAGE(STATUS "Setting build type to 'RelWithDebInfo' as none was specified.")
@@ -26,12 +14,7 @@
 	SET_PROPERTY(CACHE CMAKE_BUILD_TYPE PROPERTY STRINGS "Debug" "Release" "MinSizeRel" "RelWithDebInfo")
 ENDIF()
 
-<<<<<<< HEAD
-
-# include Chai3d (required by Dynamics3D)
-=======
 # include Chai3d 
->>>>>>> 65d77980
 # -- this is required by Chai3d to pick the correct path for OpenGL headers
 FIND_PACKAGE(CHAI3D REQUIRED)
 ADD_DEFINITIONS(${CHAI3D_DEFINITIONS})
