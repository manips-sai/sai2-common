CMAKE_MINIMUM_REQUIRED(VERSION 2.8.12)

PROJECT (SAI2-COMMON)
SET (PROJECT_VERSION 0.1.0) #major version is zero for now since api will certainly change in future

SET(CMAKE_CXX_FLAGS "-std=c++11 -I/usr/include -I/usr/local/include")

<<<<<<< HEAD
=======
# use KUKA proprietary dynamics library to compute the model class KukaRBDLModel. Default is OFF
option(USE_KUKA_LBR_DYNAMICS "USE_KUKA_LBR_DYNAMICS" OFF)
option(USE_SHARED_LIBRARY "USE_SHARED_LIBRARY" OFF)
option(VERBOSE_PARSER "VERBOSE_PARSER" ON)

if (VERBOSE_PARSER)
	add_definitions(-DVERBOSE_PARSER)
endif(VERBOSE_PARSER)

if (USE_SHARED_LIBRARY)
	set(CMAKE_POSITION_INDEPENDENT_CODE ON)
endif(USE_SHARED_LIBRARY)

>>>>>>> f1c63fb0

# set default build to release with debug info. mimic'ed from RBDL project.
IF(NOT CMAKE_BUILD_TYPE AND NOT CMAKE_CONFIGURATION_TYPES)
	MESSAGE(STATUS "Setting build type to 'RelWithDebInfo' as none was specified.")
	# Set the default build, and also the possible values of build type for cmake-gui
	SET(CMAKE_BUILD_TYPE RelWithDebInfo CACHE STRING "Choose the type of build." FORCE)
	SET_PROPERTY(CACHE CMAKE_BUILD_TYPE PROPERTY STRINGS "Debug" "Release" "MinSizeRel" "RelWithDebInfo")
ENDIF()

# include Chai3d 
# -- this is required by Chai3d to pick the correct path for OpenGL headers
FIND_PACKAGE(CHAI3D REQUIRED)
ADD_DEFINITIONS(${CHAI3D_DEFINITIONS})
if (CMAKE_SYSTEM_NAME MATCHES Darwin) 
  ADD_DEFINITIONS(-D_MACOSX -DMACOSX)
elseif (CMAKE_SYSTEM_NAME MATCHES Linux)
  ADD_DEFINITIONS(-D_LINUX -DLINUX)
endif () #NOTE: Windows is currently unsupported
LINK_DIRECTORIES(${CHAI3D_LIBRARY_DIRS})

#include Sai2-Urdf
FIND_PACKAGE(SAI2-URDF REQUIRED)

# include Sai2-Simulation
FIND_PACKAGE(SAI2-SIMULATION REQUIRED)

# include Sai2-Model
FIND_PACKAGE(SAI2-MODEL REQUIRED)

# include Sai2-Graphics
FIND_PACKAGE(SAI2-GRAPHICS REQUIRED)

# include Eigen
FIND_PACKAGE(Eigen3 REQUIRED)

# jsoncpp
if (CMAKE_SYSTEM_NAME MATCHES Darwin) 
	find_library(JSONCPP_LIBRARY jsoncpp)
elseif (CMAKE_SYSTEM_NAME MATCHES Linux)
	find_package(PkgConfig REQUIRED)
	pkg_check_modules(JSONCPP jsoncpp)
	link_directories(${JSONCPP_LIBRARY_DIRS})
	set(JSONCPP_LIBRARY ${JSONCPP_LIBRARIES})
endif ()


SET (SAI2-COMMON_INCLUDE_DIRS ${PROJECT_SOURCE_DIR}/src)

# include Force Sensor
SET(FORCE_SENSOR_SOURCE ${PROJECT_SOURCE_DIR}/src/force_sensor/ForceSensorSim.cpp
	${PROJECT_SOURCE_DIR}/src/force_sensor/ForceSensorDisplay.cpp)

# include Redis
SET(REDIS_SOURCE ${PROJECT_SOURCE_DIR}/src/redis/RedisClient.cpp)

# include Timer
SET(TIMER_SOURCE ${PROJECT_SOURCE_DIR}/src/timer/LoopTimer.cpp)

# include filter
SET(FILTER_SOURCE ${PROJECT_SOURCE_DIR}/src/filters/ButterworthFilter.cpp)

# Add the include directory to the include paths
INCLUDE_DIRECTORIES (
	${PROJECT_SOURCE_DIR}/src
	${CHAI3D_INCLUDE_DIRS}
	${EIGEN3_INCLUDE_DIR}
	${SAI2-URDF_INCLUDE_DIRS}
	${SAI2-SIMULATION_INCLUDE_DIRS}
	${SAI2-MODEL_INCLUDE_DIRS}
	${SAI2-GRAPHICS_INCLUDE_DIRS}
	${JSONCPP_INCLUDE_DIRS}
	)

# Create the library. 
ADD_LIBRARY (sai2-common STATIC
	${FORCE_SENSOR_SOURCE}
	${REDIS_SOURCE}
	${TIMER_SOURCE}
	${FILTER_SOURCE}
	)

SET (SAI2-COMMON_LIBRARIES sai2-common 
	${CHAI3D_LIBRARIES}
	${SAI2-URDF_LIBRARIES}
	${SAI2-SIMULATION_LIBRARIES}
	${SAI2-MODEL_LIBRARIES}
	${SAI2-GRAPHICS_LIBRARIES}
	${JSONCPP_LIBRARY}
	)

# 
# export package
# 

# export package for use from the build tree
EXPORT (TARGETS sai2-common FILE ${PROJECT_BINARY_DIR}/SAI2-COMMONTargets.cmake)
EXPORT (PACKAGE SAI2-COMMON)

# configure package
SET (CONF_INCLUDE_DIRS ${SAI2-COMMON_INCLUDE_DIRS} ${JSONCPP_INCLUDE_DIRS})
SET (CONF_LIBRARIES ${SAI2-COMMON_LIBRARIES})

# create package configuration and version files
CONFIGURE_FILE(SAI2-COMMONConfig.cmake.in "${PROJECT_BINARY_DIR}/SAI2-COMMONConfig.cmake" @ONLY)
INCLUDE(CMakePackageConfigHelpers)
write_basic_package_version_file(
  "${CMAKE_CURRENT_BINARY_DIR}/SAI2-COMMONConfigVersion.cmake"
  VERSION ${PROJECT_VERSION}
  COMPATIBILITY SameMajorVersion
)

# add examples
ADD_SUBDIRECTORY(${PROJECT_SOURCE_DIR}/examples)<|MERGE_RESOLUTION|>--- conflicted
+++ resolved
@@ -4,23 +4,6 @@
 SET (PROJECT_VERSION 0.1.0) #major version is zero for now since api will certainly change in future
 
 SET(CMAKE_CXX_FLAGS "-std=c++11 -I/usr/include -I/usr/local/include")
-
-<<<<<<< HEAD
-=======
-# use KUKA proprietary dynamics library to compute the model class KukaRBDLModel. Default is OFF
-option(USE_KUKA_LBR_DYNAMICS "USE_KUKA_LBR_DYNAMICS" OFF)
-option(USE_SHARED_LIBRARY "USE_SHARED_LIBRARY" OFF)
-option(VERBOSE_PARSER "VERBOSE_PARSER" ON)
-
-if (VERBOSE_PARSER)
-	add_definitions(-DVERBOSE_PARSER)
-endif(VERBOSE_PARSER)
-
-if (USE_SHARED_LIBRARY)
-	set(CMAKE_POSITION_INDEPENDENT_CODE ON)
-endif(USE_SHARED_LIBRARY)
-
->>>>>>> f1c63fb0
 
 # set default build to release with debug info. mimic'ed from RBDL project.
 IF(NOT CMAKE_BUILD_TYPE AND NOT CMAKE_CONFIGURATION_TYPES)
