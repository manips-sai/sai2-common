// ForceSensorSim.h
// Force sensor for SAI2-Simulation
#ifndef FORCE_SENSOR_SIM_H
#define FORCE_SENSOR_SIM_H

#include <Sai2Model.h>
#include <Sai2Simulation.h>
#include <Eigen/Dense>
#include <string>
#include <vector>
#include "filters/ButterworthFilter.h"

// Basic data structure for force sensor data
struct ForceSensorData {
public:
	// TODO: should probably add some sensor identity as well
	std::string _robot_name; // name of robot to which sensor is attached
	std::string _link_name; // name of link to which sensor is attached
	// transform from link to sensor frame. Measured moments are with respect to
	// the sensor frame origin
	Eigen::Affine3d _transform_in_link;
	Eigen::Vector3d _force; // in sensor frame
	Eigen::Vector3d _moment; // in sensor frame

public:
	// ctor: assign defaults
	ForceSensorData()
	: _robot_name(""),
	_link_name(""),
	_transform_in_link(Eigen::Affine3d::Identity()),
	_force(Eigen::Vector3d::Zero()),
	_moment(Eigen::Vector3d::Zero())
	{
		// nothing to do
	}
};

// Simulated force sensor type.
// Note that this implementation ignores the mass and inertia of the object
// attached beyond the force sensor.
// Note also that this assumes the force sensor to be located just between the
// link and the end-effector. That is, it cannot account for any joint reaction
// forces in case the sensor is to be attached on the link between two joints.
class ForceSensorSim {
public:
	// ctor
	ForceSensorSim(
		const std::string& robot_name,
		const std::string& link_name,
		const Eigen::Affine3d& transform_in_link,
		Sai2Model::Sai2Model* model);

	//dtor
	~ForceSensorSim();

	// update force information
	void update(Simulation::Sai2Simulation* sim);

	// get force applied to sensor body in world coordinates
	void getForce(Eigen::Vector3d& ret_force);

	// get force applied to sensor body in local sensor frame
	void getForceLocalFrame(Eigen::Vector3d& ret_force);

	// get moment applied to sensor body in world coordinates
	void getMoment(Eigen::Vector3d& ret_moment);

	// get moment applied to sensor body in local sensor frame
	void getMomentLocalFrame(Eigen::Vector3d& ret_moment);

<<<<<<< HEAD
	// Apply Butterworth filter to the force data
=======
	// get force and moment applied to sensor body in world frame as a 6dof vector (force first moment second)
	void getForceMoment(Eigen::VectorXd& ret_force_moment);

	// get force and moment applied to sensor body in local sensor frame as a 6dof vector (force first moment second)
	void getForceMomentLocalFrame(Eigen::VectorXd& ret_force_moment);

>>>>>>> beb8bbb2
	void enableFilter(const double fc);

	// Discretly remove spikes from the force data
	void removeSpike(const double force_threshold);

public:
	// handle to model interface
	Sai2Model::Sai2Model* _model;

	// last updated data
	ForceSensorData* _data;

	// filter
	ButterworthFilter* _force_filter;
	ButterworthFilter* _moment_filter;
	bool _filter_on;

	//spike removal
	bool _remove_spike;
	bool _first_iteration;
	double _force_threshold;
	Eigen::Vector3d _previous_force;
	Eigen::Vector3d _previous_torque;

};

#endif //FORCE_SENSOR_SIM_H<|MERGE_RESOLUTION|>--- conflicted
+++ resolved
@@ -68,16 +68,13 @@
 	// get moment applied to sensor body in local sensor frame
 	void getMomentLocalFrame(Eigen::Vector3d& ret_moment);
 
-<<<<<<< HEAD
 	// Apply Butterworth filter to the force data
-=======
 	// get force and moment applied to sensor body in world frame as a 6dof vector (force first moment second)
 	void getForceMoment(Eigen::VectorXd& ret_force_moment);
 
 	// get force and moment applied to sensor body in local sensor frame as a 6dof vector (force first moment second)
 	void getForceMomentLocalFrame(Eigen::VectorXd& ret_force_moment);
 
->>>>>>> beb8bbb2
 	void enableFilter(const double fc);
 
 	// Discretly remove spikes from the force data
